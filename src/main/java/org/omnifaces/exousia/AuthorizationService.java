/*
 * Copyright (c) 2019 OmniFaces. All rights reserved.
 *
 * This program and the accompanying materials are made available under the
 * terms of the Eclipse Public License v. 2.0, which is available at
 * http://www.eclipse.org/legal/epl-2.0.
 *
 * This Source Code may also be made available under the following Secondary
 * Licenses when the conditions for such availability set forth in the
 * Eclipse Public License v. 2.0 are satisfied: GNU General Public License,
 * version 2 with the GNU Classpath Exception, which is available at
 * https://www.gnu.org/software/classpath/license.html.
 *
 * SPDX-License-Identifier: EPL-2.0 OR GPL-2.0 WITH Classpath-exception-2.0
 */

package org.omnifaces.exousia;

import static org.omnifaces.exousia.constraints.transformer.ConstraintsToPermissionsTransformer.createResourceAndDataPermissions;
import static org.omnifaces.exousia.permissions.RolesToPermissionsTransformer.createWebRoleRefPermission;

import java.security.CodeSource;
import java.security.Permission;
import java.security.Permissions;
import java.security.Policy;
import java.security.Principal;
import java.security.ProtectionDomain;
import java.security.cert.Certificate;
import java.util.List;
import java.util.Map;
import java.util.Map.Entry;
import java.util.Set;
import java.util.function.Consumer;
import java.util.function.Supplier;

import javax.security.auth.Subject;
<<<<<<< HEAD
import javax.security.jacc.PolicyConfiguration;
import javax.security.jacc.PolicyConfigurationFactory;
import javax.security.jacc.PolicyContext;
import javax.security.jacc.PolicyContextException;
import javax.security.jacc.WebResourcePermission;
import javax.security.jacc.WebRoleRefPermission;
import javax.security.jacc.WebUserDataPermission;
import javax.servlet.http.HttpServletRequest;

import org.omnifaces.exousia.constraints.SecurityConstraint;
import org.omnifaces.exousia.mapping.SecurityRoleRef;
=======

import org.omnifaces.exousia.constraints.SecurityConstraint;
import org.omnifaces.exousia.mapping.SecurityRoleRef;
import org.omnifaces.exousia.modules.def.DefaultPolicy;
import org.omnifaces.exousia.modules.def.DefaultPolicyConfigurationFactory;
>>>>>>> 34063c85
import org.omnifaces.exousia.permissions.JakartaPermissions;
import org.omnifaces.exousia.spi.PrincipalMapper;

import jakarta.security.jacc.PolicyConfiguration;
import jakarta.security.jacc.PolicyConfigurationFactory;
import jakarta.security.jacc.PolicyContext;
import jakarta.security.jacc.PolicyContextException;
import jakarta.security.jacc.WebResourcePermission;
import jakarta.security.jacc.WebRoleRefPermission;
import jakarta.security.jacc.WebUserDataPermission;
import jakarta.servlet.ServletContext;
import jakarta.servlet.http.HttpServletRequest;

/**
 *
 * @author Arjan Tijms
 */
public class AuthorizationService {

<<<<<<< HEAD
    public static final String HTTP_SERVLET_REQUEST = "javax.servlet.http.HttpServletRequest";
    public static final String SUBJECT = "javax.security.auth.Subject.container";

    public static final String FACTORY = "javax.security.jacc.PolicyConfigurationFactory.provider";
=======
    public static final String HTTP_SERVLET_REQUEST = "jakarta.servlet.http.HttpServletRequest";
    public static final String SUBJECT = "javax.security.auth.Subject.container";

    public static final String FACTORY = "jakarta.security.jacc.PolicyConfigurationFactory.provider";
>>>>>>> 34063c85

    public static final String PRINCIPAL_MAPPER = "jakarta.authorization.PrincipalMapper.provider";

    /**
     * The authorization policy. This is the class that makes the actual decision for a permission
     * request.
     */
    private final Policy policy;

    private final PolicyConfigurationFactory factory;

    private final PolicyConfiguration policyConfiguration;

    private final CodeSource emptyCodeSource = new CodeSource(null, (Certificate[]) null);

    private final ProtectionDomain emptyProtectionDomain = newProtectionDomain(null);

<<<<<<< HEAD
=======
    public AuthorizationService(
            ServletContext servletContext,
            Supplier<HttpServletRequest> requestSupplier,
            Supplier<Subject> subjectSupplier) {
        this(
            DefaultPolicyConfigurationFactory.class,
            DefaultPolicy.class,
            getServletContextId(servletContext), requestSupplier, subjectSupplier);
    }

    public AuthorizationService(
            String contextId,
            Supplier<HttpServletRequest> requestSupplier,
            Supplier<Subject> subjectSupplier) {
        this(
            DefaultPolicyConfigurationFactory.class,
            DefaultPolicy.class,
            contextId, requestSupplier, subjectSupplier);
    }

>>>>>>> 34063c85
    public AuthorizationService(
            Class<?> factoryClass, Class<? extends Policy> policyClass, String contextId,
            Supplier<HttpServletRequest> requestSupplier,
            Supplier<Subject> subjectSupplier) {
        this(factoryClass, policyClass, contextId, requestSupplier, subjectSupplier, null);
    }

<<<<<<< HEAD
    @SuppressWarnings("unchecked")
=======
>>>>>>> 34063c85
    public AuthorizationService(
            Class<?> factoryClass, Class<? extends Policy> policyClass, String contextId,
            Supplier<HttpServletRequest> requestSupplier,
            Supplier<Subject> subjectSupplier, PrincipalMapper principalMapper) {
        try {

            // Install the authorization factory
            System.setProperty(FACTORY, factoryClass.getName());
            factory = PolicyConfigurationFactory.getPolicyConfigurationFactory();
            policyConfiguration = factory.getPolicyConfiguration(contextId, false);

<<<<<<< HEAD
=======
            // Install the authorization policy
            Policy.setPolicy(policyClass.newInstance());
            policy = Policy.getPolicy();

>>>>>>> 34063c85
            // Sets the context Id (aka application Id), which may be used by authorization modules to get the right
            // authorization config
            PolicyContext.setContextID(contextId);

            // Sets the handlers (aka suppliers) for the request and subject for the current thread
            PolicyContext.registerHandler(
                HTTP_SERVLET_REQUEST,
                new DefaultPolicyContextHandler(HTTP_SERVLET_REQUEST, requestSupplier),
                true);

            PolicyContext.registerHandler(
                SUBJECT,
                new DefaultPolicyContextHandler(SUBJECT, subjectSupplier),
                true);

            PolicyContext.registerHandler(
                PRINCIPAL_MAPPER,
                new DefaultPolicyContextHandler(PRINCIPAL_MAPPER, () -> principalMapper),
                true);

<<<<<<< HEAD
            Policy existingPolicy = Policy.getPolicy();
            if (existingPolicy instanceof Consumer) {
                ((Consumer<Policy>) existingPolicy).accept(policyClass.newInstance());
            } else {
                // Install the authorization policy
                Policy.setPolicy(policyClass.newInstance());
            }

            policy = Policy.getPolicy();
=======
>>>>>>> 34063c85
        } catch (IllegalAccessException | InstantiationException | PolicyContextException | ClassNotFoundException e) {
            throw new IllegalStateException(e);
        }
    }

    public void addConstraintsToPolicy(List<SecurityConstraint> securityConstraints, Set<String> declaredRoles, boolean isDenyUncoveredHttpMethods, Map<String, List<SecurityRoleRef>> servletRoleMappings) {
        try {
            JakartaPermissions jakartaPermissions = createResourceAndDataPermissions(declaredRoles, isDenyUncoveredHttpMethods, securityConstraints);

            // Add the translated/generated excluded permissions
            policyConfiguration.addToExcludedPolicy(jakartaPermissions.getExcluded());

            // Add the translated/generated unchecked permissions
            policyConfiguration.addToUncheckedPolicy(jakartaPermissions.getUnchecked());

            // Add the translated/generated per role resource permissions
            for (Entry<String, Permissions> roleEntry : jakartaPermissions.getPerRole().entrySet()) {
                policyConfiguration.addToRole(roleEntry.getKey(), roleEntry.getValue());
            }

            Map<String, Permissions> roleRefPermissions = createWebRoleRefPermission(declaredRoles, servletRoleMappings);

            // Add the translated/generated per role role-ref permissions
            for (Entry<String, Permissions> roleEntry : roleRefPermissions.entrySet()) {
                policyConfiguration.addToRole(roleEntry.getKey(), roleEntry.getValue());
            }

            // TEMP TEMP TEMP!
            policyConfiguration.commit();

        } catch (PolicyContextException e) {
            throw new IllegalStateException(e);
        }

    }

    public PolicyConfiguration getPolicyConfiguration() {
        return policyConfiguration;
    }

    public boolean checkWebUserDataPermission(HttpServletRequest request) {
        return checkPermission(new WebUserDataPermission(request));
    }

    public boolean checkPublicWebResourcePermission(HttpServletRequest request) {
        return checkPermission(new WebResourcePermission(getConstrainedURI(request), request.getMethod()));
    }

    public boolean checkWebResourcePermission(HttpServletRequest request) {
        try {
            Subject subject = (Subject) PolicyContext.getContext(SUBJECT);

            return checkPermission(
                    new WebResourcePermission(
                    getConstrainedURI(request), request.getMethod()), subject.getPrincipals());
        } catch (PolicyContextException e) {
            throw new IllegalStateException(e);
        }
    }

    public boolean checkWebRoleRefPermission(String servletName, String role) {
        try {
            Subject subject = (Subject) PolicyContext.getContext(SUBJECT);

            return checkPermission(
                    new WebRoleRefPermission(servletName, role),
                    subject.getPrincipals());
        } catch (PolicyContextException e) {
            throw new IllegalStateException(e);
        }
    }

    public boolean checkWebRoleRefPermission(String servletName, String role) {
        try {
            Subject subject = (Subject) PolicyContext.getContext(SUBJECT);

            return checkPermission(
                    new WebRoleRefPermission(servletName, role),
                    subject.getPrincipals());
        } catch (PolicyContextException e) {
            throw new IllegalStateException(e);
        }
    }

    boolean checkPermission(Permission permissionToBeChecked) {
        return policy.implies(emptyProtectionDomain, permissionToBeChecked);
    }

    boolean checkPermission(Permission permissionToBeChecked, Set<Principal> principals) {
        return policy.implies(newProtectionDomain(principals), permissionToBeChecked);
    }

    private ProtectionDomain newProtectionDomain(Set<Principal> principalSet) {
        return new ProtectionDomain(
                emptyCodeSource,
                null,
                null,
                principalSet == null ? null : (Principal[]) principalSet.toArray(new Principal[0]));
    }

    private String getConstrainedURI(HttpServletRequest request) {
        String relativeURI = getRequestRelativeURI(request);
        if (relativeURI.equals("/")) {
            return "";
        }

        return relativeURI.replaceAll(":", "%3A");
    }

    private String getRequestRelativeURI(HttpServletRequest request) {
        return request.getRequestURI().substring(request.getContextPath().length());
    }

<<<<<<< HEAD
=======
    public static String getServletContextId(ServletContext context) {
        return context.getVirtualServerName() + " " + context.getContextPath();
    }

    public static void setThreadContextId(ServletContext context) {
        PolicyContext.setContextID(getServletContextId(context));
    }

>>>>>>> 34063c85
}<|MERGE_RESOLUTION|>--- conflicted
+++ resolved
@@ -30,29 +30,14 @@
 import java.util.Map;
 import java.util.Map.Entry;
 import java.util.Set;
-import java.util.function.Consumer;
 import java.util.function.Supplier;
 
 import javax.security.auth.Subject;
-<<<<<<< HEAD
-import javax.security.jacc.PolicyConfiguration;
-import javax.security.jacc.PolicyConfigurationFactory;
-import javax.security.jacc.PolicyContext;
-import javax.security.jacc.PolicyContextException;
-import javax.security.jacc.WebResourcePermission;
-import javax.security.jacc.WebRoleRefPermission;
-import javax.security.jacc.WebUserDataPermission;
-import javax.servlet.http.HttpServletRequest;
-
-import org.omnifaces.exousia.constraints.SecurityConstraint;
-import org.omnifaces.exousia.mapping.SecurityRoleRef;
-=======
 
 import org.omnifaces.exousia.constraints.SecurityConstraint;
 import org.omnifaces.exousia.mapping.SecurityRoleRef;
 import org.omnifaces.exousia.modules.def.DefaultPolicy;
 import org.omnifaces.exousia.modules.def.DefaultPolicyConfigurationFactory;
->>>>>>> 34063c85
 import org.omnifaces.exousia.permissions.JakartaPermissions;
 import org.omnifaces.exousia.spi.PrincipalMapper;
 
@@ -72,17 +57,10 @@
  */
 public class AuthorizationService {
 
-<<<<<<< HEAD
-    public static final String HTTP_SERVLET_REQUEST = "javax.servlet.http.HttpServletRequest";
-    public static final String SUBJECT = "javax.security.auth.Subject.container";
-
-    public static final String FACTORY = "javax.security.jacc.PolicyConfigurationFactory.provider";
-=======
     public static final String HTTP_SERVLET_REQUEST = "jakarta.servlet.http.HttpServletRequest";
     public static final String SUBJECT = "javax.security.auth.Subject.container";
 
     public static final String FACTORY = "jakarta.security.jacc.PolicyConfigurationFactory.provider";
->>>>>>> 34063c85
 
     public static final String PRINCIPAL_MAPPER = "jakarta.authorization.PrincipalMapper.provider";
 
@@ -100,8 +78,6 @@
 
     private final ProtectionDomain emptyProtectionDomain = newProtectionDomain(null);
 
-<<<<<<< HEAD
-=======
     public AuthorizationService(
             ServletContext servletContext,
             Supplier<HttpServletRequest> requestSupplier,
@@ -122,7 +98,6 @@
             contextId, requestSupplier, subjectSupplier);
     }
 
->>>>>>> 34063c85
     public AuthorizationService(
             Class<?> factoryClass, Class<? extends Policy> policyClass, String contextId,
             Supplier<HttpServletRequest> requestSupplier,
@@ -130,10 +105,6 @@
         this(factoryClass, policyClass, contextId, requestSupplier, subjectSupplier, null);
     }
 
-<<<<<<< HEAD
-    @SuppressWarnings("unchecked")
-=======
->>>>>>> 34063c85
     public AuthorizationService(
             Class<?> factoryClass, Class<? extends Policy> policyClass, String contextId,
             Supplier<HttpServletRequest> requestSupplier,
@@ -145,13 +116,10 @@
             factory = PolicyConfigurationFactory.getPolicyConfigurationFactory();
             policyConfiguration = factory.getPolicyConfiguration(contextId, false);
 
-<<<<<<< HEAD
-=======
             // Install the authorization policy
             Policy.setPolicy(policyClass.newInstance());
             policy = Policy.getPolicy();
 
->>>>>>> 34063c85
             // Sets the context Id (aka application Id), which may be used by authorization modules to get the right
             // authorization config
             PolicyContext.setContextID(contextId);
@@ -172,18 +140,6 @@
                 new DefaultPolicyContextHandler(PRINCIPAL_MAPPER, () -> principalMapper),
                 true);
 
-<<<<<<< HEAD
-            Policy existingPolicy = Policy.getPolicy();
-            if (existingPolicy instanceof Consumer) {
-                ((Consumer<Policy>) existingPolicy).accept(policyClass.newInstance());
-            } else {
-                // Install the authorization policy
-                Policy.setPolicy(policyClass.newInstance());
-            }
-
-            policy = Policy.getPolicy();
-=======
->>>>>>> 34063c85
         } catch (IllegalAccessException | InstantiationException | PolicyContextException | ClassNotFoundException e) {
             throw new IllegalStateException(e);
         }
@@ -239,18 +195,6 @@
             return checkPermission(
                     new WebResourcePermission(
                     getConstrainedURI(request), request.getMethod()), subject.getPrincipals());
-        } catch (PolicyContextException e) {
-            throw new IllegalStateException(e);
-        }
-    }
-
-    public boolean checkWebRoleRefPermission(String servletName, String role) {
-        try {
-            Subject subject = (Subject) PolicyContext.getContext(SUBJECT);
-
-            return checkPermission(
-                    new WebRoleRefPermission(servletName, role),
-                    subject.getPrincipals());
         } catch (PolicyContextException e) {
             throw new IllegalStateException(e);
         }
@@ -297,8 +241,6 @@
         return request.getRequestURI().substring(request.getContextPath().length());
     }
 
-<<<<<<< HEAD
-=======
     public static String getServletContextId(ServletContext context) {
         return context.getVirtualServerName() + " " + context.getContextPath();
     }
@@ -307,5 +249,4 @@
         PolicyContext.setContextID(getServletContextId(context));
     }
 
->>>>>>> 34063c85
 }